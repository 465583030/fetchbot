# fetchbot [![build status](https://secure.travis-ci.org/PuerkitoBio/fetchbot.png)](http://travis-ci.org/PuerkitoBio/fetchbot) [![GoDoc](https://godoc.org/github.com/PuerkitoBio/fetchbot?status.png)](http://godoc.org/github.com/PuerkitoBio/fetchbot)

Package fetchbot provides a simple and flexible web crawler that follows the robots.txt
policies and crawl delays.

It is very much a rewrite of [gocrawl](https://github.com/PuerkitoBio/gocrawl) with a
simpler API, less features built-in, but at the same time more flexibility. As for Go
itself, sometimes less is more!

## Installation

To install, simply run in a terminal:

    go get github.com/PuerkitoBio/fetchbot

The package has a single external dependency, [robotstxt](https://github.com/temoto/robotstxt-go). It also integrates code from the [iq package](https://github.com/kylelemons/iq).

The [API documentation is available on godoc.org](http://godoc.org/github.com/PuerkitoBio/fetchbot).

## Changes

<<<<<<< HEAD
* 2015-07-23 : add `Cancel` method on the `Queue`, to close and drain without requesting any pending commands, unlike `Close` that waits for all pending commands to be processed (thanks to [@buro9][buro9] for the feature request).
=======
* 2015-07-24 : add `HandlerCmd` and call the Command's `Handler` function if it implements the `Handler` interface, bypassing the `Fetcher`'s handler. Support a `Custom` matcher on the `Mux`, using a predicate. (thanks to [@mmcdole][mmcdole] for the feature requests).
>>>>>>> 3bf8bb01
* 2015-06-18 : add `Scheme` criteria on the muxer (thanks to [@buro9][buro9]).
* 2015-06-10 : add `DisablePoliteness` field on the `Fetcher` to optionally bypass robots.txt checks (thanks to [@oli-g][oli]).
* 2014-07-04 : change the type of Fetcher.HttpClient from `*http.Client` to the `Doer` interface. Low chance of breaking existing code, but it's a possibility if someone used the fetcher's client to run other requests (e.g. `f.HttpClient.Get(...)`).

## Usage

The following example (taken from /example/short/main.go) shows how to create and
start a Fetcher, one way to send commands, and how to stop the fetcher once all
commands have been handled.

    package main

    import (
    	"fmt"
    	"net/http"

    	"github.com/PuerkitoBio/fetchbot"
    )

    func main() {
    	f := fetchbot.New(fetchbot.HandlerFunc(handler))
    	queue := f.Start()
    	queue.SendStringHead("http://google.com", "http://golang.org", "http://golang.org/doc")
    	queue.Close()
    }

    func handler(ctx *fetchbot.Context, res *http.Response, err error) {
    	if err != nil {
    		fmt.Printf("error: %s\n", err)
    		return
    	}
    	fmt.Printf("[%d] %s %s\n", res.StatusCode, ctx.Cmd.Method(), ctx.Cmd.URL())
    }

A more complex and complete example can be found in the repository, at /example/full/.

### Fetcher

Basically, a **Fetcher** is an instance of a web crawler, independent of other Fetchers.
It receives Commands via the **Queue**, executes the requests, and calls a **Handler** to
process the responses. A **Command** is an interface that tells the Fetcher which URL to
fetch, and which HTTP method to use (i.e. "GET", "HEAD", ...).

A call to Fetcher.Start() returns the Queue associated with this Fetcher. This is the
thread-safe object that can be used to send commands, or to stop the crawler.

Both the Command and the Handler are interfaces, and may be implemented in various ways.
They are defined like so:

    type Command interface {
    	URL() *url.URL
    	Method() string
    }
    type Handler interface {
    	Handle(*Context, *http.Response, error)
    }

A **Context** is a struct that holds the Command and the Queue, so that the Handler always
knows which Command initiated this call, and has a handle to the Queue.

A Handler is similar to the net/http Handler, and middleware-style combinations can
be built on top of it. A HandlerFunc type is provided so that simple functions
with the right signature can be used as Handlers (like net/http.HandlerFunc), and there
is also a multiplexer Mux that can be used to dispatch calls to different Handlers
based on some criteria.

### Command-related Interfaces

The Fetcher recognizes a number of interfaces that the Command may implement, for
more advanced needs.

* `BasicAuthProvider`: Implement this interface to specify the basic authentication
credentials to set on the request.

* `CookiesProvider`: If the Command implements this interface, the provided Cookies
will be set on the request.

* `HeaderProvider`: Implement this interface to specify the headers to set on the
request. 

* `ReaderProvider`: Implement this interface to set the body of the request, via
an `io.Reader`.

* `ValuesProvider`: Implement this interface to set the body of the request, as
form-encoded values. If the Content-Type is not specifically set via a `HeaderProvider`,
it is set to "application/x-www-form-urlencoded". `ReaderProvider` and `ValuesProvider` 
should be mutually exclusive as they both set the body of the request. If both are 
implemented, the `ReaderProvider` interface is used.

* `Handler`: Implement this interface if the Command's response should be handled
by a specific callback function. By default, the response is handled by the Fetcher's
Handler, but if the Command implements this, this handler function takes precedence
and the Fetcher's Handler is ignored.

Since the Command is an interface, it can be a custom struct that holds additional
information, such as an ID for the URL (e.g. from a database), or a depth counter
so that the crawling stops at a certain depth, etc. For basic commands that don't
require additional information, the package provides the Cmd struct that implements
the Command interface. This is the Command implementation used when using the
various Queue.SendString\* methods.

There is also a convenience `HandlerCmd` struct for the commands that should be handled
by a specific callback function. It is a Command with a Handler interface implementation.

### Fetcher Options

The Fetcher has a number of fields that provide further customization:

* HttpClient : By default, the Fetcher uses the net/http default Client to make requests. A
different client can be set on the Fetcher.HttpClient field.

* CrawlDelay : That value is used only if there is no delay specified
by the robots.txt of a given host.

* UserAgent : Sets the user agent string to use for the requests and to validate
against the robots.txt entries.

* WorkerIdleTTL : Sets the duration that a worker goroutine can wait without receiving
new commands to fetch. If the idle time-to-live is reached, the worker goroutine
is stopped and its resources are released. This can be especially useful for
long-running crawlers.

* AutoClose : If true, closes the queue automatically once the number of active hosts
reach 0.

* DisablePoliteness : If true, ignores the robots.txt policies of the hosts.

What fetchbot doesn't do - especially compared to gocrawl - is that it doesn't
keep track of already visited URLs, and it doesn't normalize the URLs. This is outside
the scope of this package - all commands sent on the Queue will be fetched.
Normalization can easily be done (e.g. using [purell](https://github.com/PuerkitoBio/purell)) before sending the Command to the Fetcher.
How to keep track of visited URLs depends on the use-case of the specific crawler,
but for an example, see /example/full/main.go.

## License

The [BSD 3-Clause license](http://opensource.org/licenses/BSD-3-Clause), the same as
the Go language. The iq package source code is under the CDDL-1.0 license (details in
the source file).

[oli]: https://github.com/oli-g
[buro9]: https://github.com/buro9
[mmcdole]: https://github.com/mmcdole<|MERGE_RESOLUTION|>--- conflicted
+++ resolved
@@ -19,11 +19,8 @@
 
 ## Changes
 
-<<<<<<< HEAD
-* 2015-07-23 : add `Cancel` method on the `Queue`, to close and drain without requesting any pending commands, unlike `Close` that waits for all pending commands to be processed (thanks to [@buro9][buro9] for the feature request).
-=======
+* 2015-07-25 : add `Cancel` method on the `Queue`, to close and drain without requesting any pending commands, unlike `Close` that waits for all pending commands to be processed (thanks to [@buro9][buro9] for the feature request).
 * 2015-07-24 : add `HandlerCmd` and call the Command's `Handler` function if it implements the `Handler` interface, bypassing the `Fetcher`'s handler. Support a `Custom` matcher on the `Mux`, using a predicate. (thanks to [@mmcdole][mmcdole] for the feature requests).
->>>>>>> 3bf8bb01
 * 2015-06-18 : add `Scheme` criteria on the muxer (thanks to [@buro9][buro9]).
 * 2015-06-10 : add `DisablePoliteness` field on the `Fetcher` to optionally bypass robots.txt checks (thanks to [@oli-g][oli]).
 * 2014-07-04 : change the type of Fetcher.HttpClient from `*http.Client` to the `Doer` interface. Low chance of breaking existing code, but it's a possibility if someone used the fetcher's client to run other requests (e.g. `f.HttpClient.Get(...)`).
